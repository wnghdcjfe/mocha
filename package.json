--- conflicted
+++ resolved
@@ -328,12 +328,8 @@
     "eslint-plugin-promise": "^3.4.0",
     "eslint-plugin-standard": "2.0.1",
     "expect.js": "^0.3.1",
-<<<<<<< HEAD
+    "istanbul-combine": "^0.3.0",
     "karma": "1.3.0",
-=======
-    "istanbul-combine": "^0.3.0",
-    "karma": "^1.1.0",
->>>>>>> fc1be2cc
     "karma-browserify": "^5.0.5",
     "karma-chrome-launcher": "^2.0.0",
     "karma-expect": "^1.1.2",
