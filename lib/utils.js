/**
 * Module dependencies.
 */

var fs = require('fs')
  , path = require('path')
  , join = path.join
  , debug = require('debug')('mocha:watch');

/**
 * Ignored directories.
 */

var ignore = ['node_modules', '.git'];

/**
 * Escape special characters in the given string of html.
 *
 * @param  {String} html
 * @return {String}
 * @api private
 */

exports.escape = function(html){
  return String(html)
    .replace(/&/g, '&amp;')
    .replace(/"/g, '&quot;')
    .replace(/</g, '&lt;')
    .replace(/>/g, '&gt;');
};

/**
 * Array#forEach (<=IE8)
 *
 * @param {Array} array
 * @param {Function} fn
 * @param {Object} scope
 * @api private
 */

exports.forEach = function(arr, fn, scope){
  for (var i = 0, l = arr.length; i < l; i++)
    fn.call(scope, arr[i], i);
};

/**
 * Array#indexOf (<=IE8)
 *
 * @parma {Array} arr
 * @param {Object} obj to find index of
 * @param {Number} start
 * @api private
 */

exports.indexOf = function(arr, obj, start){
  for (var i = start || 0, l = arr.length; i < l; i++) {
    if (arr[i] === obj)
      return i;
  }
  return -1;
};

/**
 * Array#reduce (<=IE8)
 *
 * @param {Array} array
 * @param {Function} fn
 * @param {Object} initial value
 * @api private
 */

exports.reduce = function(arr, fn, val){
  var rval = val;

  for (var i = 0, l = arr.length; i < l; i++) {
    rval = fn(rval, arr[i], i, arr);
  }

  return rval;
};

/**
 * Array#filter (<=IE8)
 *
 * @param {Array} array
 * @param {Function} fn
 * @api private
 */

exports.filter = function(arr, fn){
  var ret = [];

  for (var i = 0, l = arr.length; i < l; i++) {
    var val = arr[i];
    if (fn(val, i, arr)) ret.push(val);
  }

  return ret;
};

/**
 * Object.keys (<=IE8)
 *
 * @param {Object} obj
 * @return {Array} keys
 * @api private
 */

exports.keys = Object.keys || function(obj) {
  var keys = []
    , has = Object.prototype.hasOwnProperty // for `window` on <=IE8

  for (var key in obj) {
    if (has.call(obj, key)) {
      keys.push(key);
    }
  }

  return keys;
};

/**
 * Watch the given `files` for changes
 * and invoke `fn(file)` on modification.
 *
 * @param {Array} files
 * @param {Function} fn
 * @api private
 */

exports.watch = function(files, fn){
  var options = { interval: 100 };
  files.forEach(function(file){
    debug('file %s', file);
    fs.watchFile(file, options, function(curr, prev){
      if (prev.mtime < curr.mtime) fn(file);
    });
  });
};

/**
 * Ignored files.
 */

function ignored(path){
  return !~ignore.indexOf(path);
}

/**
 * Lookup files in the given `dir`.
 *
 * @return {Array}
 * @api private
 */

exports.files = function(dir, ret){
  ret = ret || [];

  fs.readdirSync(dir)
  .filter(ignored)
  .forEach(function(path){
    path = join(dir, path);
    if (fs.statSync(path).isDirectory()) {
      exports.files(path, ret);
    } else if (path.match(/\.(js|coffee|litcoffee|coffee.md)$/)) {
      ret.push(path);
    }
  });

  return ret;
};

/**
 * Compute a slug from the given `str`.
 *
 * @param {String} str
 * @return {String}
 * @api private
 */

exports.slug = function(str){
  return str
    .toLowerCase()
    .replace(/ +/g, '-')
    .replace(/[^-\w]/g, '');
};

/**
 * Strip the function definition from `str`,
 * and re-indent for pre whitespace.
 */

exports.clean = function(str) {
  str = str
    .replace(/\r\n?|[\n\u2028\u2029]/g, "\n").replace(/^\uFEFF/, '')
    .replace(/^function *\(.*\) *{/, '')
    .replace(/\s+\}$/, '');

<<<<<<< HEAD
  var whitespace = str.match(/^\n?(\s*)/)[1]
    , re = new RegExp('^' + whitespace, 'gm');
=======
  var spaces = str.match(/^\n?( *)/)[1].length
    , tabs = str.match(/^\n?(\t*)/)[1].length
    , re = new RegExp('^\n?' + (tabs ? '\t' : ' ') + '{' + (tabs ? tabs : spaces) + '}', 'gm');
>>>>>>> 2bbc1bb1

  str = str.replace(re, '');

  return exports.trim(str);
};

/**
 * Escape regular expression characters in `str`.
 *
 * @param {String} str
 * @return {String}
 * @api private
 */

exports.escapeRegexp = function(str){
  return str.replace(/[-\\^$*+?.()|[\]{}]/g, "\\$&");
};

/**
 * Trim the given `str`.
 *
 * @param {String} str
 * @return {String}
 * @api private
 */

exports.trim = function(str){
  return str.replace(/^\s+|\s+$/g, '');
};

/**
 * Parse the given `qs`.
 *
 * @param {String} qs
 * @return {Object}
 * @api private
 */

exports.parseQuery = function(qs){
  return exports.reduce(qs.replace('?', '').split('&'), function(obj, pair){
    var i = pair.indexOf('=')
      , key = pair.slice(0, i)
      , val = pair.slice(++i);

    obj[key] = decodeURIComponent(val);
    return obj;
  }, {});
};

/**
 * Highlight the given string of `js`.
 *
 * @param {String} js
 * @return {String}
 * @api private
 */

function highlight(js) {
  return js
    .replace(/</g, '&lt;')
    .replace(/>/g, '&gt;')
    .replace(/\/\/(.*)/gm, '<span class="comment">//$1</span>')
    .replace(/('.*?')/gm, '<span class="string">$1</span>')
    .replace(/(\d+\.\d+)/gm, '<span class="number">$1</span>')
    .replace(/(\d+)/gm, '<span class="number">$1</span>')
    .replace(/\bnew *(\w+)/gm, '<span class="keyword">new</span> <span class="init">$1</span>')
    .replace(/\b(function|new|throw|return|var|if|else)\b/gm, '<span class="keyword">$1</span>')
}

/**
 * Highlight the contents of tag `name`.
 *
 * @param {String} name
 * @api private
 */

exports.highlightTags = function(name) {
  var code = document.getElementsByTagName(name);
  for (var i = 0, len = code.length; i < len; ++i) {
    code[i].innerHTML = highlight(code[i].innerHTML);
  }
};<|MERGE_RESOLUTION|>--- conflicted
+++ resolved
@@ -196,14 +196,9 @@
     .replace(/^function *\(.*\) *{/, '')
     .replace(/\s+\}$/, '');
 
-<<<<<<< HEAD
-  var whitespace = str.match(/^\n?(\s*)/)[1]
-    , re = new RegExp('^' + whitespace, 'gm');
-=======
   var spaces = str.match(/^\n?( *)/)[1].length
     , tabs = str.match(/^\n?(\t*)/)[1].length
     , re = new RegExp('^\n?' + (tabs ? '\t' : ' ') + '{' + (tabs ? tabs : spaces) + '}', 'gm');
->>>>>>> 2bbc1bb1
 
   str = str.replace(re, '');
 
